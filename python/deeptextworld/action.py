import time

import numpy as np
from bitarray import bitarray
from bert.tokenization import FullTokenizer

from deeptextworld.log import Logging


class ActionCollector(Logging):
    def __init__(
<<<<<<< HEAD
            self, n_actions=200, n_tokens=10,
            token2idx=None, unk_val_id=None, padding_val_id=None, eos_id=None):
=======
            self, tokenizer, n_actions=200, n_tokens=10,
            unk_val_id=None, padding_val_id=None):
>>>>>>> bfdc2b43
        super(ActionCollector, self).__init__()
        # collections of all actions and its indexed vectors
        self.actions_base = {}
        self.action_matrix_base = {}
        self.action_len_base = {}

        # metadata of the action collector
        self.n_actions = n_actions
        self.n_tokens = n_tokens
        self.unk_val_id = unk_val_id
        self.padding_val_id = padding_val_id
        self.eos_id = eos_id

        # current episode actions
        self.action2idx = None
        self.actions = None
        self.curr_aid = 0
        self.curr_eid = None
        self.action_matrix = None
        self.action_len = None

        self.tokenizer = tokenizer

    def init(self):
        self.action2idx = {}
        self.actions = [""] * self.n_actions
        self.curr_aid = 0
        self.curr_eid = None
        self.action_matrix = np.full(
            (self.n_actions, self.n_tokens),
            fill_value=self.padding_val_id, dtype=np.int32)
        self.action_len = np.zeros(self.n_actions, dtype=np.int32)

    @classmethod
    def _ctime(cls):
        return int(round(time.time() * 1000))

    def add_new_episode(self, eid=None):
        if eid is None:
            eid = self._ctime()

        if eid == self.curr_eid:
            # self.info("continue current episode: {}".format(eid))
            return

        # self.info("add new episode in actions: {}".format(eid))

        if self.size() != 0 and self.curr_eid is not None:
            self.actions_base[self.curr_eid] = self.actions[:self.size()]
            self.action_matrix_base[self.curr_eid] = self.action_matrix
            self.action_len_base[self.curr_eid] = self.action_len

        self.init()
        self.curr_eid = eid
        if self.curr_eid in self.actions_base:
            self.info("found existing episode: {}".format(self.curr_eid))
            self.curr_aid = len(self.actions_base[self.curr_eid])
            self.actions[:self.size()] = self.actions_base[self.curr_eid]
            self.action_matrix = self.action_matrix_base[self.curr_eid]
            self.action_len = self.action_len_base[self.curr_eid]
            self.action2idx = dict([(a, i) for (i, a) in
                                    enumerate(self.actions)])
            self.info("{} actions loaded".format(self.size()))
        else:
            pass

    def _preprocess_action(self, action):
        return self.tokenizer.convert_tokens_to_ids(
            self.tokenizer.tokenize(action))

    def extend(self, actions):
        """
        Extend actions into ActionCollector.
        Fail if #actions larger than hp.n_actions - 1.
        :param actions:
        :return:
        """
        bit_mask_vec = bitarray(self.n_actions, endian="little")
        bit_mask_vec[::] = False
        bit_mask_vec[-1] = True  # to avoid tail trimming for bytes
        for a in actions:
            if a not in self.action2idx:
                assert self.curr_aid < self.n_actions - 1, "n_actions too small"
                self.action2idx[a] = self.curr_aid
<<<<<<< HEAD
                action_idx = (
                    [self.token2idx.get(i, self.unk_val_id)
                     for i in self._preprocess_action(a)] + [self.eos_id])
=======
                action_idx = self._preprocess_action(a)
>>>>>>> bfdc2b43
                n_action_tokens = len(action_idx)
                if n_action_tokens > self.n_tokens:
                    self.warning("trimming action {} size {} -> {}".format(
                        a, n_action_tokens, self.n_tokens))
                    n_action_tokens = self.n_tokens
                    action_idx[n_action_tokens-1] = self.eos_id
                self.action_len[self.curr_aid] = n_action_tokens
                self.action_matrix[self.curr_aid][:n_action_tokens] =\
                    action_idx[:n_action_tokens]
                self.actions[self.curr_aid] = a
                # self.debug("learn new admissible command: {}".format(a))
                self.curr_aid += 1
            bit_mask_vec[self.action2idx[a]] = True
        return bit_mask_vec.tobytes()

    def get_action_matrix(self, eid=None):
        if eid is None or eid == self.curr_eid:
            return self.action_matrix
        else:
            return self.action_matrix_base[eid]

    def get_action_len(self, eid=None):
        if eid is None or eid == self.curr_eid:
            return self.action_len
        else:
            return self.action_len_base[eid]

    def get_actions(self, eid=None):
        if eid is None or eid == self.curr_eid:
            return self.actions
        else:
            return self.actions_base[eid]

    def get_action2idx(self, eid=None):
        if eid is None or eid == self.curr_eid:
            return self.action2idx
        else:
            action2idx = dict(
                [(a, i) for (i, a) in enumerate(self.actions_base[eid])])
            return action2idx

    def size(self):
        return self.curr_aid

    def save_actions(self, path):
        metadata = ([self.n_actions, self.n_tokens, self.unk_val_id,
                     self.padding_val_id])
        if self.size() != 0 and self.curr_eid is not None:
            self.actions_base[self.curr_eid] = self.actions[:self.size()]
        actions_base_keys = list(self.actions_base.keys())
        actions_base_vals = list(self.actions_base.values())
        np.savez(path, metadata=metadata,
                 actions_base_keys=actions_base_keys,
                 actions_base_vals=actions_base_vals,
                 action_matrix=[self.action_matrix_base])

    def load_actions(self, path):
        saved = np.load(path)
        metadata = saved["metadata"]
        assert len(metadata) == 4, "wrong saved actions format"
        (n_actions, n_tokens, unk_val_id, padding_val_id) = tuple(metadata)
        if self.n_actions < n_actions:
            self.warning("new/loaded #actions: {}/{}".format(
                self.n_actions, n_actions))
        if self.n_tokens < n_tokens:
            self.warning("new/loaded #tokens: {}/{}".format(
                self.n_tokens, n_tokens))
        if self.unk_val_id != unk_val_id:
            self.warning("new/loaded unknown val id: {}/{}".format(
                self.unk_val_id, unk_val_id))
        if self.padding_val_id != padding_val_id:
            self.warning("new/loaded padding val id: {}/{}".format(
                self.padding_val_id, padding_val_id))

        actions_base = dict(zip(list(saved["actions_base_keys"]),
                                list(saved["actions_base_vals"])))
        for eid in actions_base:
            self.add_new_episode(eid)
            self.extend(actions_base[eid])<|MERGE_RESOLUTION|>--- conflicted
+++ resolved
@@ -2,20 +2,14 @@
 
 import numpy as np
 from bitarray import bitarray
-from bert.tokenization import FullTokenizer
 
 from deeptextworld.log import Logging
 
 
 class ActionCollector(Logging):
     def __init__(
-<<<<<<< HEAD
-            self, n_actions=200, n_tokens=10,
-            token2idx=None, unk_val_id=None, padding_val_id=None, eos_id=None):
-=======
             self, tokenizer, n_actions=200, n_tokens=10,
-            unk_val_id=None, padding_val_id=None):
->>>>>>> bfdc2b43
+            unk_val_id=None, padding_val_id=None, eos_id=None):
         super(ActionCollector, self).__init__()
         # collections of all actions and its indexed vectors
         self.actions_base = {}
@@ -100,13 +94,7 @@
             if a not in self.action2idx:
                 assert self.curr_aid < self.n_actions - 1, "n_actions too small"
                 self.action2idx[a] = self.curr_aid
-<<<<<<< HEAD
-                action_idx = (
-                    [self.token2idx.get(i, self.unk_val_id)
-                     for i in self._preprocess_action(a)] + [self.eos_id])
-=======
-                action_idx = self._preprocess_action(a)
->>>>>>> bfdc2b43
+                action_idx = self._preprocess_action(a) + [self.eos_id]
                 n_action_tokens = len(action_idx)
                 if n_action_tokens > self.n_tokens:
                     self.warning("trimming action {} size {} -> {}".format(
