import json
import logging
import os
import sys
from shutil import copyfile

import tensorflow as tf


def find_default_model_hparams(model_creator=''):
    if model_creator == 'LSTMEncoderDQN':
        model_hparams = default_hparams_LSTMEncoderDQN()
    elif model_creator == 'LSTMEncoderDecoderDQN':
        model_hparams = default_hparams_LSTMEncoderDecoderDQN()
    elif model_creator == 'CNNEncoderDQN':
        model_hparams = default_hparams_CNNEncoderDQN()
    elif model_creator == 'MultiChannelCNNEncoderDQN':
        model_hparams = default_hparams_MultiChannelCNNEncoderDQN()
    elif model_creator == 'CNNEncoderDecoderDQN':
        model_hparams = default_hparams_CNNEncoderDecoderDQN()
    elif model_creator == 'CNNEDMultiLayerDQN':
        model_hparams = default_hparams_CNNEDMultiLayerDQN()
    elif model_creator == 'CNNEncoderMultiLayerDQN':
        model_hparams = default_hparams_CNNEncoderMultiLayerDQN()
    elif model_creator == 'CNNEncoderDRRN':
        model_hparams = default_hparams_CNNEncoderDRRN()
    elif model_creator == 'CNNAttnEncoderDRRN':
        model_hparams = default_hparams_CNNAttnEncoderDRRN()
    elif model_creator == "AttnEncoderDRRN":
        model_hparams = default_hparams_AttnEncoderDRRN()
    elif model_creator == 'BertCNNEncoderDRRN':
        model_hparams = default_hparams_BertCNNEncoderDRRN()
    elif model_creator == 'BertEncoderDRRN':
        model_hparams = default_hparams_BertEncoderDRRN()
    elif model_creator == "CNNEncoderDSQN":
        model_hparams = default_hparams_CNNEncoderDSQN()
    elif model_creator == "AttnEncoderDSQN":
        model_hparams = default_hparams_AttnEncoderDSQN()
    elif model_creator == "Attn2EncoderDSQN":
        model_hparams = default_hparams_Attn2EncoderDSQN()
    elif model_creator == "BertAttnEncoderDSQN":
        model_hparams = default_hparams_BertAttnEncoderDSQN()
    elif model_creator == "AttnEncoderDecoderDQN":
        model_hparams = default_hparams_AttnEncoderDecoderDQN()
    else:
        raise ValueError('unknown model creator: {}'.format(model_creator))
    return model_hparams


def default_hparams_agent():
    return tf.contrib.training.HParams(
        model_dir='',
        data_dir='',
        vocab_file='',
        tgt_vocab_file='',
        action_file='',
        eval_episode=0,
        init_eps=1.,
        final_eps=1e-4,
        annealing_eps_t=5000,
        init_gamma=0.,
        final_gamma=0.7,
        annealing_gamma_t=5000,
        replay_mem=100000,
        observation_t=2000,
        total_t=sys.maxsize,
        game_episode_terminal_t=5000,
        vocab_size=0,
        n_actions=128,
        n_tokens_per_action=10,
        sos='<S>',
        sos_id=0,
        eos='</S>',
        eos_id=0,
        padding_val='[PAD]',
        padding_val_id=0,
        unk_val='[UNK]',
        unk_val_id=0,
        tgt_sos_id=0,
        tgt_eos_id=1,
        model_creator='',
        max_snapshot_to_keep=5,
        game_clazz='ZGameZorkEgg',
        jitter_go=False,
        jitter_eval_prob=1.,
        jitter_train_prob=0.5,
        collect_floor_plan=False,
        start_t_ignore_model_t=False,
        apply_dependency_parser=False,
        use_padding_over_lines=False,
        drop_w_theme_words=False,
        cls_val="[CLS]",
        cls_val_id=0,
        sep_val="[SEP]",
        sep_val_id=0,
        mask_val="[MASK]",
        mask_val_id=0,
        use_step_wise_reward=False
    )


def default_hparams_LSTMEncoderDQN():
    return tf.contrib.training.HParams(
        agent_clazz='Agent',
        tjs_creator='VarSizeTrajectory',
        batch_size=32,
        save_gap_t=1000,
        lstm_num_units=32,
        lstm_num_layers=3,
        embedding_size=64,
        learning_rate=1e-5,
        num_turns=21,
        num_tokens=1000,
    )


def default_hparams_LSTMEncoderDecoderDQN():
    return tf.contrib.training.HParams(
        agent_clazz='GenAgentFromAction',
        tjs_creator='VarSizeTrajectory',
        batch_size=32,
        save_gap_t=1000,
        lstm_num_units=32,
        lstm_num_layers=3,
        embedding_size=64,
        learning_rate=1e-5,
        num_turns=21,
        num_tokens=1000,
        max_action_len=6
    )


def default_hparams_CNNEncoderDQN():
    return tf.contrib.training.HParams(
        agent_clazz='Agent',
        tjs_creator='SingleChannelTrajectory',
        batch_size=32,
        save_gap_t=1000,
        embedding_size=64,
        learning_rate=1e-5,
        num_turns=11,
        num_tokens=1000,
        num_conv_filters=32
    )


def default_hparams_CNNEncoderDecoderDQN():
    return tf.contrib.training.HParams(
        agent_clazz='GenAgentFromAction',
        tjs_creator='SingleChannelTrajectory',
        batch_size=32,
        save_gap_t=1000,
        embedding_size=64,
        learning_rate=1e-5,
        num_turns=21,
        num_tokens=1000,
        num_conv_filters=32,
        max_action_len=6
    )


def default_hparams_CNNEncoderMultiLayerDQN():
    return tf.contrib.training.HParams(
        agent_clazz='Agent',
        tjs_creator='SingleChannelTrajectory',
        batch_size=32,
        save_gap_t=1000,
        embedding_size=64,
        learning_rate=1e-5,
        num_turns=21,
        num_tokens=1000,
        max_action_len=6,
        num_layers=4
    )


def default_hparams_CNNEDMultiLayerDQN():
    return tf.contrib.training.HParams(
        agent_clazz='GenAgentFromAction',
        tjs_creator='SingleChannelTrajectory',
        batch_size=32,
        save_gap_t=1000,
        embedding_size=64,
        learning_rate=1e-5,
        num_turns=21,
        num_tokens=1000,
        max_action_len=6,
        num_layers=4
    )


def default_hparams_MultiChannelCNNEncoderDQN():
    return tf.contrib.training.HParams(
        agent_clazz='Agent',
        tjs_creator='MultiChannelTrajectory',
        batch_size=32,
        save_gap_t=1000,
        embedding_size=64,
        learning_rate=1e-5,
        num_turns=21,
        num_tokens=300,
        num_conv_filters=32
    )


def default_hparams_CNNEncoderDRRN():
    return tf.contrib.training.HParams(
        agent_clazz='DRRNAgent',
        tjs_creator='SingleChannelTrajectory',
        batch_size=32,
        save_gap_t=1000,
        embedding_size=64,
        learning_rate=1e-5,
        num_turns=11,
        num_tokens=1000,
        num_conv_filters=32
    )


def default_hparams_AttnEncoderDRRN():
    return tf.contrib.training.HParams(
        agent_clazz='DRRNAgent',
        tjs_creator='SingleChannelTrajectory',
        batch_size=32,
        save_gap_t=1000,
        embedding_size=64,
        learning_rate=1e-5,
        num_turns=11,
        num_tokens=1000,
        num_conv_filters=32
    )


def default_hparams_CNNAttnEncoderDRRN():
    return tf.contrib.training.HParams(
        agent_clazz='DRRNAgent',
        tjs_creator='SingleChannelTrajectory',
        batch_size=32,
        save_gap_t=1000,
        embedding_size=64,
        learning_rate=1e-5,
        num_turns=11,
        num_tokens=1000,
        num_conv_filters=32
    )


def default_hparams_BertCNNEncoderDRRN():
    return tf.contrib.training.HParams(
        agent_clazz='BertDRRNAgent',
        tjs_creator='SingleChannelTrajectory',
        batch_size=32,
        save_gap_t=1000,
        embedding_size=768,
        learning_rate=1e-5,
        num_turns=11,
        num_tokens=512,
        num_conv_filters=32,
        bert_num_hidden_layers=1,
        cls_val="[CLS]",
        cls_val_id=0,
        sep_val="[SEP]",
        sep_val_id=0,
        mask_val="[MASK]",
        mask_val_id=0,
        bert_ckpt_dir=""
    )


def default_hparams_BertEncoderDRRN():
    return tf.contrib.training.HParams(
        agent_clazz='BertDRRNAgent',
        tjs_creator='SingleChannelTrajectory',
        batch_size=32,
        save_gap_t=1000,
        embedding_size=768,
        learning_rate=1e-5,
        num_turns=11,
        num_tokens=511,  # note that we need to insert [CLS] in the beginning
        bert_num_hidden_layers=1,
        cls_val="[CLS]",
        cls_val_id=0,
        sep_val="[SEP]",
        sep_val_id=0,
        mask_val="[MASK]",
        mask_val_id=0,
        bert_ckpt_dir="",
    )


def default_hparams_CNNEncoderDSQN():
    return tf.contrib.training.HParams(
        agent_clazz='DSQNAgent',
        tjs_creator='SingleChannelTrajectory',
        batch_size=32,
        save_gap_t=1000,
        embedding_size=64,
        learning_rate=1e-5,
        num_turns=11,
        num_tokens=1000,
        num_conv_filters=32,
        snn_train_epochs=1000
    )


def default_hparams_AttnEncoderDSQN():
    return tf.contrib.training.HParams(
        agent_clazz='DSQNAgent',
        tjs_creator='SingleChannelTrajectory',
        batch_size=32,
        save_gap_t=1000,
        embedding_size=64,
        learning_rate=1e-5,
        num_turns=6,
        num_tokens=500,
        num_conv_filters=32,
        snn_train_epochs=1000
    )


<<<<<<< HEAD
def default_hparams_AttnEncoderDecoderDQN():
    return tf.contrib.training.HParams(
        agent_clazz='GenDQNAgent',
=======
def default_hparams_Attn2EncoderDSQN():
    return tf.contrib.training.HParams(
        agent_clazz='DSQNAgent',
>>>>>>> bfdc2b43
        tjs_creator='SingleChannelTrajectory',
        batch_size=32,
        save_gap_t=1000,
        embedding_size=64,
        learning_rate=1e-5,
        num_turns=6,
        num_tokens=500,
<<<<<<< HEAD
        max_action_len=10
=======
        num_conv_filters=32,
        snn_train_epochs=1000
>>>>>>> bfdc2b43
    )


def default_hparams_BertAttnEncoderDSQN():
    return tf.contrib.training.HParams(
        agent_clazz='BertDSQNAgent',
        tjs_creator='SingleChannelTrajectory',
        batch_size=32,
        save_gap_t=1000,
        embedding_size=64,
        learning_rate=5e-5,
        num_turns=6,
        num_tokens=511,
        num_conv_filters=32,
        bert_num_hidden_layers=1,
        cls_val="[CLS]",
        cls_val_id=0,
        sep_val="[SEP]",
        sep_val_id=0,
        mask_val="[MASK]",
        mask_val_id=0,
        bert_ckpt_dir="",
        snn_train_epochs=1000
    )


def output_hparams(hp):
    out_str = ['------------hparams---------------']
    hp_dict = hp.values()
    keys = sorted(hp_dict.keys())
    for k in keys:
        out_str.append('{} -> {}'.format(k, hp_dict[k]))
    out_str.append('-----------------------------------')
    return "\n".join(out_str)


def update_hparams_from_cmd(hp, cmd_args):
    dict_cmd_args = vars(cmd_args)
    for hp_key in dict_cmd_args:
        if hp_key in hp and dict_cmd_args[hp_key] is not None:
            hp.set_hparam(hp_key, dict_cmd_args[hp_key])
    return hp


def update_hparams_from_hparams(hp, hp2):
    """hp should not have same keys with hp2"""
    dict_hp2 = hp2.values()
    for k in dict_hp2:
        if k not in hp:
            hp.add_hparam(k, dict_hp2.get(k))
        else:
            hp.set_hparam(k, dict_hp2.get(k))
    return hp


def update_hparams_from_file(hp, file_args):
    with open(file_args, 'r') as f:
        json_val = json.load(f)
        for k in json_val:
            if k in hp:
                hp.set_hparam(k, json_val.get(k))
            else:
                pass
    return hp


def copy_hparams(hp):
    hp2 = tf.contrib.training.HParams()
    dict_hp = hp.values()
    for k in dict_hp:
        hp2.add_hparam(k, dict_hp.get(k))
    return hp2


def load_hparams_for_training(file_args=None, cmd_args=None):
    """
    load hparams for training.
    priority(cmd_args) > priority(file_args)
    """
    hp = default_hparams_agent()
    model_hp = find_default_model_hparams(cmd_args.model_creator)
    hp = update_hparams_from_hparams(hp, model_hp)
    if file_args is not None:
        hp = update_hparams_from_file(hp, file_args)
    if cmd_args is not None:
        hp = update_hparams_from_cmd(hp, cmd_args)
    create_dependency(hp)
    return hp


def create_dependency(hp):
    logger = logging.getLogger('hparams')
    deps_to_change = [
        'data_dir', 'vocab_file', 'tgt_vocab_file', 'action_file',
        'bert_ckpt_dir']
    if not os.path.exists(hp.model_dir):
        raise ValueError(
            "bad path: {}, please create before using.".format(hp.model_dir))
    deps_dir = os.path.join(hp.model_dir, 'deps')
    if os.path.exists(deps_dir):
        if not os.path.isdir(deps_dir):
            raise ValueError('bad path: {}, it is not a dir.'.format(deps_dir))
        else:
            pass
    else:
        logger.info('create dependecy dir: {}'.format(deps_dir))
        os.mkdir(deps_dir)
    for hp_key in deps_to_change:
        try:
            new_file_path = os.path.join(deps_dir, os.path.basename(hp.get(hp_key)))
            copyfile(hp.get(hp_key), new_file_path)
            logger.info('copy dependency file {} to {}'.format(hp.get(hp_key),
                                                               new_file_path))
            hp.set_hparam(hp_key, new_file_path)
        except Exception as e:
            logger.warning("copy dependency file {} -> {} failed: {}".format(
                hp_key, hp.get(hp_key), e))


def load_hparams_for_evaluation(pre_config_file, cmd_args=None):
    """
    load hparams for evaluation.
    priority(file_args) > priority(cmd_args)
     unless arg in allowed_to_change set.
    """
    allowed_to_change = ['model_dir', 'eval_episode', 'game_episode_terminal_t']
    deps_to_change = [
        'data_dir', 'vocab_file', 'tgt_vocab_file', 'action_file']
    hp = default_hparams_agent()
    # first load hp from file for choosing model_hp
    # notice that only hparams in hp can be updated.
    hp = update_hparams_from_file(hp, pre_config_file)
    model_hp = find_default_model_hparams(hp.model_creator)
    hp = update_hparams_from_hparams(hp, model_hp)
    # second load hp from file to change params back
    hp = update_hparams_from_file(hp, pre_config_file)

    if cmd_args is not None:
        dict_cmd_args = vars(cmd_args)
        for hp_key in dict_cmd_args:
            if (dict_cmd_args[hp_key] is not None
                    and hp_key in hp and hp_key in allowed_to_change):
                hp.set_hparam(hp_key, dict_cmd_args[hp_key])
            else:
                pass

    for hp_key in deps_to_change:
        hp.set_hparam(hp_key, os.path.join(hp.model_dir, hp.get(hp_key)))
    return hp


def save_hparams(hp, file_path, use_relative_path=False):
    logger = logging.getLogger('hparams')
    deps_to_change = [
        'data_dir', 'vocab_file', 'tgt_vocab_file', 'action_file']
    with open(file_path, 'w') as f:
        if not use_relative_path:
            f.write(hp.to_json())
        else:
            new_hp = copy_hparams(hp)
            for hp_key in deps_to_change:
                try:
                    new_path = os.path.relpath(hp.get(hp_key), hp.model_dir)
                    new_hp.set_hparam(hp_key, new_path)
                except Exception as e:
                    logger.warning(
                        "get relative path for {} -> {} failed: {}".format(
                            hp_key, hp.get(hp_key), e))
            f.write(new_hp.to_json())<|MERGE_RESOLUTION|>--- conflicted
+++ resolved
@@ -95,7 +95,8 @@
         sep_val_id=0,
         mask_val="[MASK]",
         mask_val_id=0,
-        use_step_wise_reward=False
+        use_step_wise_reward=False,
+        tokenizer_type="BERT"
     )
 
 
@@ -318,15 +319,9 @@
     )
 
 
-<<<<<<< HEAD
 def default_hparams_AttnEncoderDecoderDQN():
     return tf.contrib.training.HParams(
         agent_clazz='GenDQNAgent',
-=======
-def default_hparams_Attn2EncoderDSQN():
-    return tf.contrib.training.HParams(
-        agent_clazz='DSQNAgent',
->>>>>>> bfdc2b43
         tjs_creator='SingleChannelTrajectory',
         batch_size=32,
         save_gap_t=1000,
@@ -334,12 +329,23 @@
         learning_rate=1e-5,
         num_turns=6,
         num_tokens=500,
-<<<<<<< HEAD
-        max_action_len=10
-=======
+        max_action_len=10,
+        tokenizer_type="NLTK"
+    )
+
+
+def default_hparams_Attn2EncoderDSQN():
+    return tf.contrib.training.HParams(
+        agent_clazz='DSQNAgent',
+        tjs_creator='SingleChannelTrajectory',
+        batch_size=32,
+        save_gap_t=1000,
+        embedding_size=64,
+        learning_rate=1e-5,
+        num_turns=6,
+        num_tokens=500,
         num_conv_filters=32,
         snn_train_epochs=1000
->>>>>>> bfdc2b43
     )
 
 
