--- conflicted
+++ resolved
@@ -440,22 +440,12 @@
 def create_eval_gen_model(model_creator, hp, device_placement):
     graph = tf.Graph()
     with graph.as_default():
-<<<<<<< HEAD
         with tf.device(device_placement):
             model = model_creator(hp, is_infer=True)
             initializer = tf.global_variables_initializer
             inputs = model.inputs
             q_actions = model.get_q_actions()
             q_actions_infer = model.get_q_actions_infer()
-            _ = model.get_train_op(q_actions)
-=======
-        model = model_creator(hp, is_infer=True)
-        initializer = tf.global_variables_initializer
-        inputs = model.inputs
-        src_placeholder = inputs["src"]
-        src_len_placeholder = inputs["src_len"]
-        q_actions = model.get_q_actions()
->>>>>>> bfdc2b43
     return EvalDQNGenModel(
         graph=graph, model=model,
         q_actions=q_actions,
